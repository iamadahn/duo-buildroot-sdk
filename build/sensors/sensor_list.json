--- conflicted
+++ resolved
@@ -42,10 +42,7 @@
 		"SMS_SC035GS",
 		"SMS_SC035GS_1L",
 		"SMS_SC035HGS",
-<<<<<<< HEAD
-=======
 		"SMS_SC035HGS_1L",
->>>>>>> fce93ce9
 		"SMS_SC1336_1L",
 		"SMS_SC1346_1L",
 		"SMS_SC1346_1L_SLAVE",
